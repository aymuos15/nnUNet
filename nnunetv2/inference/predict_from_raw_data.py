--- conflicted
+++ resolved
@@ -5,1052 +5,11 @@
 The actual implementation has been refactored into a modular architecture under nnunetv2.inference.predictor.
 """
 
-<<<<<<< HEAD
-import nnunetv2
-from nnunetv2.experiment_planning.config.defaults import DEFAULT_NUM_PROCESSES
-from nnunetv2.inference.data_iterators import PreprocessAdapterFromNpy, preprocessing_iterator_fromfiles, \
-    preprocessing_iterator_fromnpy
-from nnunetv2.inference.export_prediction import export_prediction_from_logits, \
-    convert_predicted_logits_to_segmentation_with_correct_shape
-from nnunetv2.inference.sliding_window_prediction import compute_gaussian, \
-    compute_steps_for_sliding_window
-from nnunetv2.utilities.file_path_utilities import get_output_folder, check_workers_alive_and_busy
-from nnunetv2.utilities.find_class_by_name import recursive_find_python_class
-from nnunetv2.utilities.helpers import empty_cache, dummy_context
-from nnunetv2.utilities.json_export import recursive_fix_for_json_export
-from nnunetv2.utilities.label_handling.label_handling import determine_num_input_channels
-from nnunetv2.utilities.plans_handling.plans_handler import PlansManager, ConfigurationManager
-from nnunetv2.utilities.utils import create_lists_from_splitted_dataset_folder
-=======
 # Import the refactored predictor class
 from .predictor.main import nnUNetPredictor
->>>>>>> 4a09cea8
 
 # Import CLI functions for backward compatibility
 from .predictor.cli import predict_entry_point_modelfolder, predict_entry_point, _getDefaultValue
 
-<<<<<<< HEAD
-class nnUNetPredictor(object):
-    def __init__(self,
-                 tile_step_size: float = 0.5,
-                 use_gaussian: bool = True,
-                 use_mirroring: bool = True,
-                 perform_everything_on_device: bool = True,
-                 device: torch.device = torch.device('cuda'),
-                 verbose: bool = False,
-                 verbose_preprocessing: bool = False,
-                 allow_tqdm: bool = True):
-        self.verbose = verbose
-        self.verbose_preprocessing = verbose_preprocessing
-        self.allow_tqdm = allow_tqdm
-
-        self.plans_manager, self.configuration_manager, self.list_of_parameters, self.network, self.dataset_json, \
-        self.trainer_name, self.allowed_mirroring_axes, self.label_manager = None, None, None, None, None, None, None, None
-
-        self.tile_step_size = tile_step_size
-        self.use_gaussian = use_gaussian
-        self.use_mirroring = use_mirroring
-        if device.type == 'cuda':
-            torch.backends.cudnn.benchmark = True
-        else:
-            print(f'perform_everything_on_device=True is only supported for cuda devices! Setting this to False')
-            perform_everything_on_device = False
-        self.device = device
-        self.perform_everything_on_device = perform_everything_on_device
-
-    def initialize_from_trained_model_folder(self, model_training_output_dir: str,
-                                             use_folds: Union[Tuple[Union[int, str]], None],
-                                             checkpoint_name: str = 'checkpoint_final.pth'):
-        """
-        This is used when making predictions with a trained model
-        """
-        if use_folds is None:
-            use_folds = nnUNetPredictor.auto_detect_available_folds(model_training_output_dir, checkpoint_name)
-
-        dataset_json = load_json(join(model_training_output_dir, 'dataset.json'))
-        plans = load_json(join(model_training_output_dir, 'plans.json'))
-        plans_manager = PlansManager(plans)
-
-        if isinstance(use_folds, str):
-            use_folds = [use_folds]
-
-        parameters = []
-        for i, f in enumerate(use_folds):
-            f = int(f) if f != 'all' else f
-            checkpoint = torch.load(join(model_training_output_dir, f'fold_{f}', checkpoint_name),
-                                    map_location=torch.device('cpu'), weights_only=False)
-            if i == 0:
-                trainer_name = checkpoint['trainer_name']
-                configuration_name = checkpoint['init_args']['configuration']
-                inference_allowed_mirroring_axes = checkpoint['inference_allowed_mirroring_axes'] if \
-                    'inference_allowed_mirroring_axes' in checkpoint.keys() else None
-
-            parameters.append(checkpoint['network_weights'])
-
-        configuration_manager = plans_manager.get_configuration(configuration_name)
-        # restore network
-        num_input_channels = determine_num_input_channels(plans_manager, configuration_manager, dataset_json)
-        trainer_class = recursive_find_python_class(join(nnunetv2.__path__[0], "training", "nnUNetTrainer"),
-                                                    trainer_name, 'nnunetv2.training.nnUNetTrainer')
-        if trainer_class is None:
-            raise RuntimeError(f'Unable to locate trainer class {trainer_name} in nnunetv2.training.nnUNetTrainer. '
-                               f'Please place it there (in any .py file)!')
-        network = trainer_class.build_network_architecture(
-            configuration_manager.network_arch_class_name,
-            configuration_manager.network_arch_init_kwargs,
-            configuration_manager.network_arch_init_kwargs_req_import,
-            num_input_channels,
-            plans_manager.get_label_manager(dataset_json).num_segmentation_heads,
-            enable_deep_supervision=False
-        )
-
-        self.plans_manager = plans_manager
-        self.configuration_manager = configuration_manager
-        self.list_of_parameters = parameters
-
-        # initialize network with first set of parameters, also see https://github.com/MIC-DKFZ/nnUNet/issues/2520
-        network.load_state_dict(parameters[0])
-
-        self.network = network
-
-        self.dataset_json = dataset_json
-        self.trainer_name = trainer_name
-        self.allowed_mirroring_axes = inference_allowed_mirroring_axes
-        self.label_manager = plans_manager.get_label_manager(dataset_json)
-        if ('nnUNet_compile' in os.environ.keys()) and (os.environ['nnUNet_compile'].lower() in ('true', '1', 't')) \
-                and not isinstance(self.network, OptimizedModule):
-            print('Using torch.compile')
-            self.network = torch.compile(self.network)
-
-    def manual_initialization(self, network: nn.Module, plans_manager: PlansManager,
-                              configuration_manager: ConfigurationManager, parameters: Optional[List[dict]],
-                              dataset_json: dict, trainer_name: str,
-                              inference_allowed_mirroring_axes: Optional[Tuple[int, ...]]):
-        """
-        This is used by the nnUNetTrainer to initialize nnUNetPredictor for the final validation
-        """
-        self.plans_manager = plans_manager
-        self.configuration_manager = configuration_manager
-        self.list_of_parameters = parameters
-        self.network = network
-        self.dataset_json = dataset_json
-        self.trainer_name = trainer_name
-        self.allowed_mirroring_axes = inference_allowed_mirroring_axes
-        self.label_manager = plans_manager.get_label_manager(dataset_json)
-        allow_compile = True
-        allow_compile = allow_compile and ('nnUNet_compile' in os.environ.keys()) and (
-                    os.environ['nnUNet_compile'].lower() in ('true', '1', 't'))
-        allow_compile = allow_compile and not isinstance(self.network, OptimizedModule)
-        if isinstance(self.network, DistributedDataParallel):
-            allow_compile = allow_compile and isinstance(self.network.module, OptimizedModule)
-        if allow_compile:
-            print('Using torch.compile')
-            self.network = torch.compile(self.network)
-
-    @staticmethod
-    def auto_detect_available_folds(model_training_output_dir, checkpoint_name):
-        print('use_folds is None, attempting to auto detect available folds')
-        fold_folders = subdirs(model_training_output_dir, prefix='fold_', join=False)
-        fold_folders = [i for i in fold_folders if i != 'fold_all']
-        fold_folders = [i for i in fold_folders if isfile(join(model_training_output_dir, i, checkpoint_name))]
-        use_folds = [int(i.split('_')[-1]) for i in fold_folders]
-        print(f'found the following folds: {use_folds}')
-        return use_folds
-
-    def _manage_input_and_output_lists(self, list_of_lists_or_source_folder: Union[str, List[List[str]]],
-                                       output_folder_or_list_of_truncated_output_files: Union[None, str, List[str]],
-                                       folder_with_segs_from_prev_stage: str = None,
-                                       overwrite: bool = True,
-                                       part_id: int = 0,
-                                       num_parts: int = 1,
-                                       save_probabilities: bool = False):
-        if isinstance(list_of_lists_or_source_folder, str):
-            list_of_lists_or_source_folder = create_lists_from_splitted_dataset_folder(list_of_lists_or_source_folder,
-                                                                                       self.dataset_json['file_ending'])
-        print(f'There are {len(list_of_lists_or_source_folder)} cases in the source folder')
-        list_of_lists_or_source_folder = list_of_lists_or_source_folder[part_id::num_parts]
-        caseids = [os.path.basename(i[0])[:-(len(self.dataset_json['file_ending']) + 5)] for i in
-                   list_of_lists_or_source_folder]
-        print(
-            f'I am processing {part_id} out of {num_parts} (max process ID is {num_parts - 1}, we start counting with 0!)')
-        print(f'There are {len(caseids)} cases that I would like to predict')
-
-        if isinstance(output_folder_or_list_of_truncated_output_files, str):
-            output_filename_truncated = [join(output_folder_or_list_of_truncated_output_files, i) for i in caseids]
-        elif isinstance(output_folder_or_list_of_truncated_output_files, list):
-            output_filename_truncated = output_folder_or_list_of_truncated_output_files[part_id::num_parts]
-        else:
-            output_filename_truncated = None
-        seg_from_prev_stage_files = [join(folder_with_segs_from_prev_stage, i + self.dataset_json['file_ending']) if
-                                     folder_with_segs_from_prev_stage is not None else None for i in caseids]
-        # remove already predicted files from the lists
-        if not overwrite and output_filename_truncated is not None:
-            tmp = [isfile(i + self.dataset_json['file_ending']) for i in output_filename_truncated]
-            if save_probabilities:
-                tmp2 = [isfile(i + '.npz') for i in output_filename_truncated]
-                tmp = [i and j for i, j in zip(tmp, tmp2)]
-            not_existing_indices = [i for i, j in enumerate(tmp) if not j]
-
-            output_filename_truncated = [output_filename_truncated[i] for i in not_existing_indices]
-            list_of_lists_or_source_folder = [list_of_lists_or_source_folder[i] for i in not_existing_indices]
-            seg_from_prev_stage_files = [seg_from_prev_stage_files[i] for i in not_existing_indices]
-            print(f'overwrite was set to {overwrite}, so I am only working on cases that haven\'t been predicted yet. '
-                  f'That\'s {len(not_existing_indices)} cases.')
-        return list_of_lists_or_source_folder, output_filename_truncated, seg_from_prev_stage_files
-
-    def predict_from_files(self,
-                           list_of_lists_or_source_folder: Union[str, List[List[str]]],
-                           output_folder_or_list_of_truncated_output_files: Union[str, None, List[str]],
-                           save_probabilities: bool = False,
-                           overwrite: bool = True,
-                           num_processes_preprocessing: int = DEFAULT_NUM_PROCESSES,
-                           num_processes_segmentation_export: int = DEFAULT_NUM_PROCESSES,
-                           folder_with_segs_from_prev_stage: str = None,
-                           num_parts: int = 1,
-                           part_id: int = 0):
-        """
-        This is nnU-Net's default function for making predictions. It works best for batch predictions
-        (predicting many images at once).
-        """
-        assert part_id <= num_parts, ("Part ID must be smaller than num_parts. Remember that we start counting with 0. "
-                                      "So if there are 3 parts then valid part IDs are 0, 1, 2")
-        if isinstance(output_folder_or_list_of_truncated_output_files, str):
-            output_folder = output_folder_or_list_of_truncated_output_files
-        elif isinstance(output_folder_or_list_of_truncated_output_files, list):
-            output_folder = os.path.dirname(output_folder_or_list_of_truncated_output_files[0])
-        else:
-            output_folder = None
-
-        ########################
-        # let's store the input arguments so that its clear what was used to generate the prediction
-        if output_folder is not None:
-            my_init_kwargs = {}
-            for k in inspect.signature(self.predict_from_files).parameters.keys():
-                my_init_kwargs[k] = locals()[k]
-            my_init_kwargs = deepcopy(
-                my_init_kwargs)  # let's not unintentionally change anything in-place. Take this as a
-            recursive_fix_for_json_export(my_init_kwargs)
-            maybe_mkdir_p(output_folder)
-            save_json(my_init_kwargs, join(output_folder, 'predict_from_raw_data_args.json'))
-
-            # we need these two if we want to do things with the predictions like for example apply postprocessing
-            save_json(self.dataset_json, join(output_folder, 'dataset.json'), sort_keys=False)
-            save_json(self.plans_manager.plans, join(output_folder, 'plans.json'), sort_keys=False)
-        #######################
-
-        # check if we need a prediction from the previous stage
-        if self.configuration_manager.previous_stage_name is not None:
-            assert folder_with_segs_from_prev_stage is not None, \
-                f'The requested configuration is a cascaded network. It requires the segmentations of the previous ' \
-                f'stage ({self.configuration_manager.previous_stage_name}) as input. Please provide the folder where' \
-                f' they are located via folder_with_segs_from_prev_stage'
-
-        # sort out input and output filenames
-        list_of_lists_or_source_folder, output_filename_truncated, seg_from_prev_stage_files = \
-            self._manage_input_and_output_lists(list_of_lists_or_source_folder,
-                                                output_folder_or_list_of_truncated_output_files,
-                                                folder_with_segs_from_prev_stage, overwrite, part_id, num_parts,
-                                                save_probabilities)
-        if len(list_of_lists_or_source_folder) == 0:
-            return
-
-        data_iterator = self._internal_get_data_iterator_from_lists_of_filenames(list_of_lists_or_source_folder,
-                                                                                 seg_from_prev_stage_files,
-                                                                                 output_filename_truncated,
-                                                                                 num_processes_preprocessing)
-
-        return self.predict_from_data_iterator(data_iterator, save_probabilities, num_processes_segmentation_export)
-
-    def _internal_get_data_iterator_from_lists_of_filenames(self,
-                                                            input_list_of_lists: List[List[str]],
-                                                            seg_from_prev_stage_files: Union[List[str], None],
-                                                            output_filenames_truncated: Union[List[str], None],
-                                                            num_processes: int):
-        return preprocessing_iterator_fromfiles(input_list_of_lists, seg_from_prev_stage_files,
-                                                output_filenames_truncated, self.plans_manager, self.dataset_json,
-                                                self.configuration_manager, num_processes, self.device.type == 'cuda',
-                                                self.verbose_preprocessing)
-        # preprocessor = self.configuration_manager.preprocessor_class(verbose=self.verbose_preprocessing)
-        # # hijack batchgenerators, yo
-        # # we use the multiprocessing of the batchgenerators dataloader to handle all the background worker stuff. This
-        # # way we don't have to reinvent the wheel here.
-        # num_processes = max(1, min(num_processes, len(input_list_of_lists)))
-        # ppa = PreprocessAdapter(input_list_of_lists, seg_from_prev_stage_files, preprocessor,
-        #                         output_filenames_truncated, self.plans_manager, self.dataset_json,
-        #                         self.configuration_manager, num_processes)
-        # if num_processes == 0:
-        #     mta = SingleThreadedAugmenter(ppa, None)
-        # else:
-        #     mta = MultiThreadedAugmenter(ppa, None, num_processes, 1, None, pin_memory=pin_memory)
-        # return mta
-
-    def get_data_iterator_from_raw_npy_data(self,
-                                            image_or_list_of_images: Union[np.ndarray, List[np.ndarray]],
-                                            segs_from_prev_stage_or_list_of_segs_from_prev_stage: Union[None,
-                                                                                                        np.ndarray,
-                                                                                                        List[
-                                                                                                            np.ndarray]],
-                                            properties_or_list_of_properties: Union[dict, List[dict]],
-                                            truncated_ofname: Union[str, List[str], None],
-                                            num_processes: int = 3):
-
-        list_of_images = [image_or_list_of_images] if not isinstance(image_or_list_of_images, list) else \
-            image_or_list_of_images
-
-        if isinstance(segs_from_prev_stage_or_list_of_segs_from_prev_stage, np.ndarray):
-            segs_from_prev_stage_or_list_of_segs_from_prev_stage = [
-                segs_from_prev_stage_or_list_of_segs_from_prev_stage]
-
-        if isinstance(truncated_ofname, str):
-            truncated_ofname = [truncated_ofname]
-
-        if isinstance(properties_or_list_of_properties, dict):
-            properties_or_list_of_properties = [properties_or_list_of_properties]
-
-        num_processes = min(num_processes, len(list_of_images))
-        pp = preprocessing_iterator_fromnpy(
-            list_of_images,
-            segs_from_prev_stage_or_list_of_segs_from_prev_stage,
-            properties_or_list_of_properties,
-            truncated_ofname,
-            self.plans_manager,
-            self.dataset_json,
-            self.configuration_manager,
-            num_processes,
-            self.device.type == 'cuda',
-            self.verbose_preprocessing
-        )
-
-        return pp
-
-    def predict_from_list_of_npy_arrays(self,
-                                        image_or_list_of_images: Union[np.ndarray, List[np.ndarray]],
-                                        segs_from_prev_stage_or_list_of_segs_from_prev_stage: Union[None,
-                                                                                                    np.ndarray,
-                                                                                                    List[
-                                                                                                        np.ndarray]],
-                                        properties_or_list_of_properties: Union[dict, List[dict]],
-                                        truncated_ofname: Union[str, List[str], None],
-                                        num_processes: int = 3,
-                                        save_probabilities: bool = False,
-                                        num_processes_segmentation_export: int = DEFAULT_NUM_PROCESSES):
-        iterator = self.get_data_iterator_from_raw_npy_data(image_or_list_of_images,
-                                                            segs_from_prev_stage_or_list_of_segs_from_prev_stage,
-                                                            properties_or_list_of_properties,
-                                                            truncated_ofname,
-                                                            num_processes)
-        return self.predict_from_data_iterator(iterator, save_probabilities, num_processes_segmentation_export)
-
-    def predict_from_data_iterator(self,
-                                   data_iterator,
-                                   save_probabilities: bool = False,
-                                   num_processes_segmentation_export: int = DEFAULT_NUM_PROCESSES):
-        """
-        each element returned by data_iterator must be a dict with 'data', 'ofile' and 'data_properties' keys!
-        If 'ofile' is None, the result will be returned instead of written to a file
-        """
-        with multiprocessing.get_context("spawn").Pool(num_processes_segmentation_export) as export_pool:
-            worker_list = [i for i in export_pool._pool]
-            r = []
-            for preprocessed in data_iterator:
-                data = preprocessed['data']
-                if isinstance(data, str):
-                    delfile = data
-                    data = torch.from_numpy(np.load(data))
-                    os.remove(delfile)
-
-                ofile = preprocessed['ofile']
-                if ofile is not None:
-                    print(f'\nPredicting {os.path.basename(ofile)}:')
-                else:
-                    print(f'\nPredicting image of shape {data.shape}:')
-
-                print(f'perform_everything_on_device: {self.perform_everything_on_device}')
-
-                properties = preprocessed['data_properties']
-
-                # let's not get into a runaway situation where the GPU predicts so fast that the disk has to be swamped with
-                # npy files
-                proceed = not check_workers_alive_and_busy(export_pool, worker_list, r, allowed_num_queued=2)
-                while not proceed:
-                    sleep(0.1)
-                    proceed = not check_workers_alive_and_busy(export_pool, worker_list, r, allowed_num_queued=2)
-
-                # convert to numpy to prevent uncatchable memory alignment errors from multiprocessing serialization of torch tensors
-                prediction = self.predict_logits_from_preprocessed_data(data).cpu().detach().numpy()
-
-                if ofile is not None:
-                    print('sending off prediction to background worker for resampling and export')
-                    r.append(
-                        export_pool.starmap_async(
-                            export_prediction_from_logits,
-                            ((prediction, properties, self.configuration_manager, self.plans_manager,
-                              self.dataset_json, ofile, save_probabilities),)
-                        )
-                    )
-                else:
-                    print('sending off prediction to background worker for resampling')
-                    r.append(
-                        export_pool.starmap_async(
-                            convert_predicted_logits_to_segmentation_with_correct_shape, (
-                                (prediction, self.plans_manager,
-                                 self.configuration_manager, self.label_manager,
-                                 properties,
-                                 save_probabilities),)
-                        )
-                    )
-                if ofile is not None:
-                    print(f'done with {os.path.basename(ofile)}')
-                else:
-                    print(f'\nDone with image of shape {data.shape}:')
-            ret = [i.get()[0] for i in r]
-
-        if isinstance(data_iterator, MultiThreadedAugmenter):
-            data_iterator._finish()
-
-        # clear lru cache
-        compute_gaussian.cache_clear()
-        # clear device cache
-        empty_cache(self.device)
-        return ret
-
-    def predict_single_npy_array(self, input_image: np.ndarray, image_properties: dict,
-                                 segmentation_previous_stage: np.ndarray = None,
-                                 output_file_truncated: str = None,
-                                 save_or_return_probabilities: bool = False):
-        """
-        WARNING: SLOW. ONLY USE THIS IF YOU CANNOT GIVE NNUNET MULTIPLE IMAGES AT ONCE FOR SOME REASON.
-
-
-        input_image: Make sure to load the image in the way nnU-Net expects! nnU-Net is trained on a certain axis
-                     ordering which cannot be disturbed in inference,
-                     otherwise you will get bad results. The easiest way to achieve that is to use the same I/O class
-                     for loading images as was used during nnU-Net preprocessing! You can find that class in your
-                     plans.json file under the key "image_reader_writer". If you decide to freestyle, know that the
-                     default axis ordering for medical images is the one from SimpleITK. If you load with nibabel,
-                     you need to transpose your axes AND your spacing from [x,y,z] to [z,y,x]!
-        image_properties must only have a 'spacing' key!
-        """
-        ppa = PreprocessAdapterFromNpy([input_image], [segmentation_previous_stage], [image_properties],
-                                       [output_file_truncated],
-                                       self.plans_manager, self.dataset_json, self.configuration_manager,
-                                       num_threads_in_multithreaded=1, verbose=self.verbose)
-        if self.verbose:
-            print('preprocessing')
-        dct = next(ppa)
-
-        if self.verbose:
-            print('predicting')
-        predicted_logits = self.predict_logits_from_preprocessed_data(dct['data']).cpu()
-
-        if self.verbose:
-            print('resampling to original shape')
-        if output_file_truncated is not None:
-            export_prediction_from_logits(predicted_logits, dct['data_properties'], self.configuration_manager,
-                                          self.plans_manager, self.dataset_json, output_file_truncated,
-                                          save_or_return_probabilities)
-        else:
-            ret = convert_predicted_logits_to_segmentation_with_correct_shape(predicted_logits, self.plans_manager,
-                                                                              self.configuration_manager,
-                                                                              self.label_manager,
-                                                                              dct['data_properties'],
-                                                                              return_probabilities=
-                                                                              save_or_return_probabilities)
-            if save_or_return_probabilities:
-                return ret[0], ret[1]
-            else:
-                return ret
-
-    @torch.inference_mode()
-    def predict_logits_from_preprocessed_data(self, data: torch.Tensor) -> torch.Tensor:
-        """
-        IMPORTANT! IF YOU ARE RUNNING THE CASCADE, THE SEGMENTATION FROM THE PREVIOUS STAGE MUST ALREADY BE STACKED ON
-        TOP OF THE IMAGE AS ONE-HOT REPRESENTATION! SEE PreprocessAdapter ON HOW THIS SHOULD BE DONE!
-
-        RETURNED LOGITS HAVE THE SHAPE OF THE INPUT. THEY MUST BE CONVERTED BACK TO THE ORIGINAL IMAGE SIZE.
-        SEE convert_predicted_logits_to_segmentation_with_correct_shape
-        """
-        n_threads = torch.get_num_threads()
-        torch.set_num_threads(DEFAULT_NUM_PROCESSES if DEFAULT_NUM_PROCESSES < n_threads else n_threads)
-        prediction = None
-
-        for params in self.list_of_parameters:
-
-            # messing with state dict names...
-            if not isinstance(self.network, OptimizedModule):
-                self.network.load_state_dict(params)
-            else:
-                self.network._orig_mod.load_state_dict(params)
-
-            # why not leave prediction on device if perform_everything_on_device? Because this may cause the
-            # second iteration to crash due to OOM. Grabbing that with try except cause way more bloated code than
-            # this actually saves computation time
-            if prediction is None:
-                prediction = self.predict_sliding_window_return_logits(data).to('cpu')
-            else:
-                prediction += self.predict_sliding_window_return_logits(data).to('cpu')
-
-        if len(self.list_of_parameters) > 1:
-            prediction /= len(self.list_of_parameters)
-
-        if self.verbose: print('Prediction done')
-        torch.set_num_threads(n_threads)
-        return prediction
-
-    def _internal_get_sliding_window_slicers(self, image_size: Tuple[int, ...]):
-        slicers = []
-        if len(self.configuration_manager.patch_size) < len(image_size):
-            assert len(self.configuration_manager.patch_size) == len(
-                image_size) - 1, 'if tile_size has less entries than image_size, ' \
-                                 'len(tile_size) ' \
-                                 'must be one shorter than len(image_size) ' \
-                                 '(only dimension ' \
-                                 'discrepancy of 1 allowed).'
-            steps = compute_steps_for_sliding_window(image_size[1:], self.configuration_manager.patch_size,
-                                                     self.tile_step_size)
-            if self.verbose: print(f'n_steps {image_size[0] * len(steps[0]) * len(steps[1])}, image size is'
-                                   f' {image_size}, tile_size {self.configuration_manager.patch_size}, '
-                                   f'tile_step_size {self.tile_step_size}\nsteps:\n{steps}')
-            for d in range(image_size[0]):
-                for sx in steps[0]:
-                    for sy in steps[1]:
-                        slicers.append(
-                            tuple([slice(None), d, *[slice(si, si + ti) for si, ti in
-                                                     zip((sx, sy), self.configuration_manager.patch_size)]]))
-        else:
-            steps = compute_steps_for_sliding_window(image_size, self.configuration_manager.patch_size,
-                                                     self.tile_step_size)
-            if self.verbose: print(
-                f'n_steps {np.prod([len(i) for i in steps])}, image size is {image_size}, tile_size {self.configuration_manager.patch_size}, '
-                f'tile_step_size {self.tile_step_size}\nsteps:\n{steps}')
-            for sx in steps[0]:
-                for sy in steps[1]:
-                    for sz in steps[2]:
-                        slicers.append(
-                            tuple([slice(None), *[slice(si, si + ti) for si, ti in
-                                                  zip((sx, sy, sz), self.configuration_manager.patch_size)]]))
-        return slicers
-
-    @torch.inference_mode()
-    def _internal_maybe_mirror_and_predict(self, x: torch.Tensor) -> torch.Tensor:
-        mirror_axes = self.allowed_mirroring_axes if self.use_mirroring else None
-        prediction = self.network(x)
-
-        if mirror_axes is not None:
-            # check for invalid numbers in mirror_axes
-            # x should be 5d for 3d images and 4d for 2d. so the max value of mirror_axes cannot exceed len(x.shape) - 3
-            assert max(mirror_axes) <= x.ndim - 3, 'mirror_axes does not match the dimension of the input!'
-
-            mirror_axes = [m + 2 for m in mirror_axes]
-            axes_combinations = [
-                c for i in range(len(mirror_axes)) for c in itertools.combinations(mirror_axes, i + 1)
-            ]
-            for axes in axes_combinations:
-                prediction += torch.flip(self.network(torch.flip(x, axes)), axes)
-            prediction /= (len(axes_combinations) + 1)
-        return prediction
-
-    @torch.inference_mode()
-    def _internal_predict_sliding_window_return_logits(self,
-                                                       data: torch.Tensor,
-                                                       slicers,
-                                                       do_on_device: bool = True,
-                                                       ):
-        predicted_logits = n_predictions = prediction = gaussian = workon = None
-        results_device = self.device if do_on_device else torch.device('cpu')
-
-        def producer(d, slh, q):
-            for s in slh:
-                q.put((torch.clone(d[s][None], memory_format=torch.contiguous_format).to(self.device), s))
-            q.put('end')
-
-        try:
-            empty_cache(self.device)
-
-            # move data to device
-            if self.verbose:
-                print(f'move image to device {results_device}')
-            data = data.to(results_device)
-            queue = Queue(maxsize=2)
-            t = Thread(target=producer, args=(data, slicers, queue))
-            t.start()
-
-            # preallocate arrays
-            if self.verbose:
-                print(f'preallocating results arrays on device {results_device}')
-            predicted_logits = torch.zeros((self.label_manager.num_segmentation_heads, *data.shape[1:]),
-                                           dtype=torch.half,
-                                           device=results_device)
-            n_predictions = torch.zeros(data.shape[1:], dtype=torch.half, device=results_device)
-
-            if self.use_gaussian:
-                gaussian = compute_gaussian(tuple(self.configuration_manager.patch_size), sigma_scale=1. / 8,
-                                            value_scaling_factor=10,
-                                            device=results_device)
-            else:
-                gaussian = 1
-
-            if not self.allow_tqdm and self.verbose:
-                print(f'running prediction: {len(slicers)} steps')
-
-            with tqdm(desc=None, total=len(slicers), disable=not self.allow_tqdm) as pbar:
-                while True:
-                    item = queue.get()
-                    if item == 'end':
-                        queue.task_done()
-                        break
-                    workon, sl = item
-                    prediction = self._internal_maybe_mirror_and_predict(workon)[0].to(results_device)
-
-                    if self.use_gaussian:
-                        prediction *= gaussian
-                    predicted_logits[sl] += prediction
-                    n_predictions[sl[1:]] += gaussian
-                    queue.task_done()
-                    pbar.update()
-            queue.join()
-
-            # predicted_logits /= n_predictions
-            torch.div(predicted_logits, n_predictions, out=predicted_logits)
-            # check for infs
-            if torch.any(torch.isinf(predicted_logits)):
-                raise RuntimeError('Encountered inf in predicted array. Aborting... If this problem persists, '
-                                   'reduce value_scaling_factor in compute_gaussian or increase the dtype of '
-                                   'predicted_logits to fp32')
-        except Exception as e:
-            del predicted_logits, n_predictions, prediction, gaussian, workon
-            empty_cache(self.device)
-            empty_cache(results_device)
-            raise e
-        return predicted_logits
-
-    @torch.inference_mode()
-    def predict_sliding_window_return_logits(self, input_image: torch.Tensor) \
-            -> Union[np.ndarray, torch.Tensor]:
-        assert isinstance(input_image, torch.Tensor)
-        self.network = self.network.to(self.device)
-        self.network.eval()
-
-        empty_cache(self.device)
-
-        # Autocast can be annoying
-        # If the device_type is 'cpu' then it's slow as heck on some CPUs (no auto bfloat16 support detection)
-        # and needs to be disabled.
-        # If the device_type is 'mps' then it will complain that mps is not implemented, even if enabled=False
-        # is set. Whyyyyyyy. (this is why we don't make use of enabled=False)
-        # So autocast will only be active if we have a cuda device.
-        with torch.autocast(self.device.type, enabled=True) if self.device.type == 'cuda' else dummy_context():
-            assert input_image.ndim == 4, 'input_image must be a 4D np.ndarray or torch.Tensor (c, x, y, z)'
-
-            if self.verbose:
-                print(f'Input shape: {input_image.shape}')
-                print("step_size:", self.tile_step_size)
-                print("mirror_axes:", self.allowed_mirroring_axes if self.use_mirroring else None)
-
-            # if input_image is smaller than tile_size we need to pad it to tile_size.
-            data, slicer_revert_padding = pad_nd_image(input_image, self.configuration_manager.patch_size,
-                                                       'constant', {'value': 0}, True,
-                                                       None)
-
-            slicers = self._internal_get_sliding_window_slicers(data.shape[1:])
-
-            if self.perform_everything_on_device and self.device != 'cpu':
-                # we need to try except here because we can run OOM in which case we need to fall back to CPU as a results device
-                try:
-                    predicted_logits = self._internal_predict_sliding_window_return_logits(data, slicers,
-                                                                                           self.perform_everything_on_device)
-                except RuntimeError:
-                    print(
-                        'Prediction on device was unsuccessful, probably due to a lack of memory. Moving results arrays to CPU')
-                    empty_cache(self.device)
-                    predicted_logits = self._internal_predict_sliding_window_return_logits(data, slicers, False)
-            else:
-                predicted_logits = self._internal_predict_sliding_window_return_logits(data, slicers,
-                                                                                       self.perform_everything_on_device)
-
-            empty_cache(self.device)
-            # revert padding
-            predicted_logits = predicted_logits[(slice(None), *slicer_revert_padding[1:])]
-        return predicted_logits
-
-    def predict_from_files_sequential(self,
-                           list_of_lists_or_source_folder: Union[str, List[List[str]]],
-                           output_folder_or_list_of_truncated_output_files: Union[str, None, List[str]],
-                           save_probabilities: bool = False,
-                           overwrite: bool = True,
-                           folder_with_segs_from_prev_stage: str = None):
-        """
-        Just like predict_from_files but doesn't use any multiprocessing. Slow, but sometimes necessary
-        """
-        if isinstance(output_folder_or_list_of_truncated_output_files, str):
-            output_folder = output_folder_or_list_of_truncated_output_files
-        elif isinstance(output_folder_or_list_of_truncated_output_files, list):
-            output_folder = os.path.dirname(output_folder_or_list_of_truncated_output_files[0])
-            if len(output_folder) == 0:  # just a file was given without a folder
-                output_folder = os.path.curdir
-        else:
-            output_folder = None
-
-        ########################
-        # let's store the input arguments so that its clear what was used to generate the prediction
-        if output_folder is not None:
-            my_init_kwargs = {}
-            for k in inspect.signature(self.predict_from_files_sequential).parameters.keys():
-                my_init_kwargs[k] = locals()[k]
-            my_init_kwargs = deepcopy(
-                my_init_kwargs)  # let's not unintentionally change anything in-place. Take this as a
-            recursive_fix_for_json_export(my_init_kwargs)
-            save_json(my_init_kwargs, join(output_folder, 'predict_from_raw_data_args.json'))
-
-            # we need these two if we want to do things with the predictions like for example apply postprocessing
-            save_json(self.dataset_json, join(output_folder, 'dataset.json'), sort_keys=False)
-            save_json(self.plans_manager.plans, join(output_folder, 'plans.json'), sort_keys=False)
-        #######################
-
-        # check if we need a prediction from the previous stage
-        if self.configuration_manager.previous_stage_name is not None:
-            assert folder_with_segs_from_prev_stage is not None, \
-                f'The requested configuration is a cascaded network. It requires the segmentations of the previous ' \
-                f'stage ({self.configuration_manager.previous_stage_name}) as input. Please provide the folder where' \
-                f' they are located via folder_with_segs_from_prev_stage'
-
-        # sort out input and output filenames
-        list_of_lists_or_source_folder, output_filename_truncated, seg_from_prev_stage_files = \
-            self._manage_input_and_output_lists(list_of_lists_or_source_folder,
-                                                output_folder_or_list_of_truncated_output_files,
-                                                folder_with_segs_from_prev_stage, overwrite, 0, 1,
-                                                save_probabilities)
-        if len(list_of_lists_or_source_folder) == 0:
-            return
-
-        label_manager = self.plans_manager.get_label_manager(self.dataset_json)
-        preprocessor = self.configuration_manager.preprocessor_class(verbose=self.verbose)
-
-        if output_filename_truncated is None:
-            output_filename_truncated = [None] * len(list_of_lists_or_source_folder)
-        if seg_from_prev_stage_files is None:
-            seg_from_prev_stage_files = [None] * len(seg_from_prev_stage_files)
-
-        ret = []
-        for li, of, sps in zip(list_of_lists_or_source_folder, output_filename_truncated, seg_from_prev_stage_files):
-            data, seg, data_properties = preprocessor.run_case(
-                li,
-                sps,
-                self.plans_manager,
-                self.configuration_manager,
-                self.dataset_json
-            )
-
-            print(f'perform_everything_on_device: {self.perform_everything_on_device}')
-
-            prediction = self.predict_logits_from_preprocessed_data(torch.from_numpy(data)).cpu()
-
-            if of is not None:
-                export_prediction_from_logits(prediction, data_properties, self.configuration_manager, self.plans_manager,
-                  self.dataset_json, of, save_probabilities)
-            else:
-                ret.append(convert_predicted_logits_to_segmentation_with_correct_shape(prediction, self.plans_manager,
-                     self.configuration_manager, self.label_manager,
-                     data_properties,
-                     save_probabilities))
-
-        # clear lru cache
-        compute_gaussian.cache_clear()
-        # clear device cache
-        empty_cache(self.device)
-        return ret
-
-def _getDefaultValue(env: str, dtype: type, default: any,) -> any:
-    try:
-        val = dtype(os.environ.get(env) or default)
-    except:
-        val = default
-    return val
-
-def predict_entry_point_modelfolder():
-    import argparse
-    parser = argparse.ArgumentParser(description='Use this to run inference with nnU-Net. This function is used when '
-                                                 'you want to manually specify a folder containing a trained nnU-Net '
-                                                 'model. This is useful when the nnunet environment variables '
-                                                 '(nnUNet_results) are not set.')
-    parser.add_argument('-i', type=str, required=True,
-                        help='input folder. Remember to use the correct channel numberings for your files (_0000 etc). '
-                             'File endings must be the same as the training dataset!')
-    parser.add_argument('-o', type=str, required=True,
-                        help='Output folder. If it does not exist it will be created. Predicted segmentations will '
-                             'have the same name as their source images.')
-    parser.add_argument('-m', type=str, required=True,
-                        help='Folder in which the trained model is. Must have subfolders fold_X for the different '
-                             'folds you trained')
-    parser.add_argument('-f', nargs='+', type=str, required=False, default=(0, 1, 2, 3, 4),
-                        help='Specify the folds of the trained model that should be used for prediction. '
-                             'Default: (0, 1, 2, 3, 4)')
-    parser.add_argument('-step_size', type=float, required=False, default=0.5,
-                        help='Step size for sliding window prediction. The larger it is the faster but less accurate '
-                             'the prediction. Default: 0.5. Cannot be larger than 1. We recommend the default.')
-    parser.add_argument('--disable_tta', action='store_true', required=False, default=False,
-                        help='Set this flag to disable test time data augmentation in the form of mirroring. Faster, '
-                             'but less accurate inference. Not recommended.')
-    parser.add_argument('--verbose', action='store_true', help="Set this if you like being talked to. You will have "
-                                                               "to be a good listener/reader.")
-    parser.add_argument('--save_probabilities', action='store_true',
-                        help='Set this to export predicted class "probabilities". Required if you want to ensemble '
-                             'multiple configurations.')
-    parser.add_argument('--continue_prediction', '--c', action='store_true',
-                        help='Continue an aborted previous prediction (will not overwrite existing files)')
-    parser.add_argument('-chk', type=str, required=False, default='checkpoint_final.pth',
-                        help='Name of the checkpoint you want to use. Default: checkpoint_final.pth')
-    parser.add_argument('-npp', type=int, required=False, default=3,
-                        help='Number of processes used for preprocessing. More is not always better. Beware of '
-                             'out-of-RAM issues. Default: 3')
-    parser.add_argument('-nps', type=int, required=False, default=3,
-                        help='Number of processes used for segmentation export. More is not always better. Beware of '
-                             'out-of-RAM issues. Default: 3')
-    parser.add_argument('-prev_stage_predictions', type=str, required=False, default=None,
-                        help='Folder containing the predictions of the previous stage. Required for cascaded models.')
-    parser.add_argument('-device', type=str, default='cuda', required=False,
-                        help="Use this to set the device the inference should run with. Available options are 'cuda' "
-                             "(GPU), 'cpu' (CPU) and 'mps' (Apple M1/M2). Do NOT use this to set which GPU ID! "
-                             "Use CUDA_VISIBLE_DEVICES=X nnUNetv2_predict [...] instead!")
-    parser.add_argument('--disable_progress_bar', action='store_true', required=False, default=False,
-                        help='Set this flag to disable progress bar. Recommended for HPC environments (non interactive '
-                             'jobs)')
-
-    print(
-        "\n#######################################################################\nPlease cite the following paper "
-        "when using nnU-Net:\n"
-        "Isensee, F., Jaeger, P. F., Kohl, S. A., Petersen, J., & Maier-Hein, K. H. (2021). "
-        "nnU-Net: a self-configuring method for deep learning-based biomedical image segmentation. "
-        "Nature methods, 18(2), 203-211.\n#######################################################################\n")
-
-    args = parser.parse_args()
-    args.f = [i if i == 'all' else int(i) for i in args.f]
-
-    if not isdir(args.o):
-        maybe_mkdir_p(args.o)
-
-    assert args.device in ['cpu', 'cuda',
-                           'mps'], f'-device must be either cpu, mps or cuda. Other devices are not tested/supported. Got: {args.device}.'
-    if args.device == 'cpu':
-        # let's allow torch to use hella threads
-        import multiprocessing
-        torch.set_num_threads(multiprocessing.cpu_count())
-        device = torch.device('cpu')
-    elif args.device == 'cuda':
-        # multithreading in torch doesn't help nnU-Net if run on GPU
-        torch.set_num_threads(1)
-        torch.set_num_interop_threads(1)
-        device = torch.device('cuda')
-    else:
-        device = torch.device('mps')
-
-    predictor = nnUNetPredictor(tile_step_size=args.step_size,
-                                use_gaussian=True,
-                                use_mirroring=not args.disable_tta,
-                                perform_everything_on_device=True,
-                                device=device,
-                                verbose=args.verbose,
-                                allow_tqdm=not args.disable_progress_bar,
-                                verbose_preprocessing=args.verbose)
-    predictor.initialize_from_trained_model_folder(args.m, args.f, args.chk)
-    predictor.predict_from_files(args.i, args.o, save_probabilities=args.save_probabilities,
-                                 overwrite=not args.continue_prediction,
-                                 num_processes_preprocessing=args.npp,
-                                 num_processes_segmentation_export=args.nps,
-                                 folder_with_segs_from_prev_stage=args.prev_stage_predictions,
-                                 num_parts=1, part_id=0)
-
-
-def predict_entry_point():
-    import argparse
-    parser = argparse.ArgumentParser(description='Use this to run inference with nnU-Net. This function is used when '
-                                                 'you want to manually specify a folder containing a trained nnU-Net '
-                                                 'model. This is useful when the nnunet environment variables '
-                                                 '(nnUNet_results) are not set.')
-    parser.add_argument('-i', type=str, required=True,
-                        help='input folder. Remember to use the correct channel numberings for your files (_0000 etc). '
-                             'File endings must be the same as the training dataset!')
-    parser.add_argument('-o', type=str, required=True,
-                        help='Output folder. If it does not exist it will be created. Predicted segmentations will '
-                             'have the same name as their source images.')
-    parser.add_argument('-d', type=str, required=True,
-                        help='Dataset with which you would like to predict. You can specify either dataset name or id')
-    parser.add_argument('-p', type=str, required=False, default='nnUNetPlans',
-                        help='Plans identifier. Specify the plans in which the desired configuration is located. '
-                             'Default: nnUNetPlans')
-    parser.add_argument('-tr', type=str, required=False, default='nnUNetTrainer',
-                        help='What nnU-Net trainer class was used for training? Default: nnUNetTrainer')
-    parser.add_argument('-c', type=str, required=True,
-                        help='nnU-Net configuration that should be used for prediction. Config must be located '
-                             'in the plans specified with -p')
-    parser.add_argument('-f', nargs='+', type=str, required=False, default=(0, 1, 2, 3, 4),
-                        help='Specify the folds of the trained model that should be used for prediction. '
-                             'Default: (0, 1, 2, 3, 4)')
-    parser.add_argument('-step_size', type=float, required=False, default=0.5,
-                        help='Step size for sliding window prediction. The larger it is the faster but less accurate '
-                             'the prediction. Default: 0.5. Cannot be larger than 1. We recommend the default.')
-    parser.add_argument('--disable_tta', action='store_true', required=False, default=False,
-                        help='Set this flag to disable test time data augmentation in the form of mirroring. Faster, '
-                             'but less accurate inference. Not recommended.')
-    parser.add_argument('--verbose', action='store_true', help="Set this if you like being talked to. You will have "
-                                                               "to be a good listener/reader.")
-    parser.add_argument('--save_probabilities', action='store_true',
-                        help='Set this to export predicted class "probabilities". Required if you want to ensemble '
-                             'multiple configurations.')
-    parser.add_argument('--continue_prediction', action='store_true',
-                        help='Continue an aborted previous prediction (will not overwrite existing files)')
-    parser.add_argument('-chk', type=str, required=False, default='checkpoint_final.pth',
-                        help='Name of the checkpoint you want to use. Default: checkpoint_final.pth')
-    parser.add_argument('-npp', type=int, required=False, default=_getDefaultValue('nnUNet_npp', int, 3),
-                        help='Number of processes used for preprocessing. More is not always better. Beware of '
-                             'out-of-RAM issues. Default: 3')
-    parser.add_argument('-nps', type=int, required=False, default=_getDefaultValue('nnUNet_nps', int, 3),
-                        help='Number of processes used for segmentation export. More is not always better. Beware of '
-                             'out-of-RAM issues. Default: 3')
-    parser.add_argument('-prev_stage_predictions', type=str, required=False, default=None,
-                        help='Folder containing the predictions of the previous stage. Required for cascaded models.')
-    parser.add_argument('-num_parts', type=int, required=False, default=1,
-                        help='Number of separate nnUNetv2_predict call that you will be making. Default: 1 (= this one '
-                             'call predicts everything)')
-    parser.add_argument('-part_id', type=int, required=False, default=0,
-                        help='If multiple nnUNetv2_predict exist, which one is this? IDs start with 0 can end with '
-                             'num_parts - 1. So when you submit 5 nnUNetv2_predict calls you need to set -num_parts '
-                             '5 and use -part_id 0, 1, 2, 3 and 4. Simple, right? Note: You are yourself responsible '
-                             'to make these run on separate GPUs! Use CUDA_VISIBLE_DEVICES (google, yo!)')
-    parser.add_argument('-device', type=str, default='cuda', required=False,
-                        help="Use this to set the device the inference should run with. Available options are 'cuda' "
-                             "(GPU), 'cpu' (CPU) and 'mps' (Apple M1/M2). Do NOT use this to set which GPU ID! "
-                             "Use CUDA_VISIBLE_DEVICES=X nnUNetv2_predict [...] instead!")
-    parser.add_argument('--disable_progress_bar', action='store_true', required=False, default=False,
-                        help='Set this flag to disable progress bar. Recommended for HPC environments (non interactive '
-                             'jobs)')
-
-    print(
-        "\n#######################################################################\nPlease cite the following paper "
-        "when using nnU-Net:\n"
-        "Isensee, F., Jaeger, P. F., Kohl, S. A., Petersen, J., & Maier-Hein, K. H. (2021). "
-        "nnU-Net: a self-configuring method for deep learning-based biomedical image segmentation. "
-        "Nature methods, 18(2), 203-211.\n#######################################################################\n")
-
-    args = parser.parse_args()
-    args.f = [i if i == 'all' else int(i) for i in args.f]
-
-    model_folder = get_output_folder(args.d, args.tr, args.p, args.c)
-
-    if not isdir(args.o):
-        maybe_mkdir_p(args.o)
-
-    # slightly passive aggressive haha
-    assert args.part_id < args.num_parts, 'Do you even read the documentation? See nnUNetv2_predict -h.'
-
-    assert args.device in ['cpu', 'cuda',
-                           'mps'], f'-device must be either cpu, mps or cuda. Other devices are not tested/supported. Got: {args.device}.'
-    if args.device == 'cpu':
-        # let's allow torch to use hella threads
-        import multiprocessing
-        torch.set_num_threads(multiprocessing.cpu_count())
-        device = torch.device('cpu')
-    elif args.device == 'cuda':
-        # multithreading in torch doesn't help nnU-Net if run on GPU
-        torch.set_num_threads(1)
-        torch.set_num_interop_threads(1)
-        device = torch.device('cuda')
-    else:
-        device = torch.device('mps')
-
-    predictor = nnUNetPredictor(tile_step_size=args.step_size,
-                                use_gaussian=True,
-                                use_mirroring=not args.disable_tta,
-                                perform_everything_on_device=True,
-                                device=device,
-                                verbose=args.verbose,
-                                verbose_preprocessing=args.verbose,
-                                allow_tqdm=not args.disable_progress_bar)
-    predictor.initialize_from_trained_model_folder(
-        model_folder,
-        args.f,
-        checkpoint_name=args.chk
-    )
-    
-    run_sequential = args.nps == 0 and args.npp == 0
-    
-    if run_sequential:
-        
-        print("Running in non-multiprocessing mode")
-        predictor.predict_from_files_sequential(args.i, args.o, save_probabilities=args.save_probabilities,
-                                                overwrite=not args.continue_prediction,
-                                                folder_with_segs_from_prev_stage=args.prev_stage_predictions)
-    
-    else:
-        
-        predictor.predict_from_files(args.i, args.o, save_probabilities=args.save_probabilities,
-                                    overwrite=not args.continue_prediction,
-                                    num_processes_preprocessing=args.npp,
-                                    num_processes_segmentation_export=args.nps,
-                                    folder_with_segs_from_prev_stage=args.prev_stage_predictions,
-                                    num_parts=args.num_parts,
-                                    part_id=args.part_id)
-    
-    # r = predict_from_raw_data(args.i,
-    #                           args.o,
-    #                           model_folder,
-    #                           args.f,
-    #                           args.step_size,
-    #                           use_gaussian=True,
-    #                           use_mirroring=not args.disable_tta,
-    #                           perform_everything_on_device=True,
-    #                           verbose=args.verbose,
-    #                           save_probabilities=args.save_probabilities,
-    #                           overwrite=not args.continue_prediction,
-    #                           checkpoint_name=args.chk,
-    #                           num_processes_preprocessing=args.npp,
-    #                           num_processes_segmentation_export=args.nps,
-    #                           folder_with_segs_from_prev_stage=args.prev_stage_predictions,
-    #                           num_parts=args.num_parts,
-    #                           part_id=args.part_id,
-    #                           device=device)
-
-
-if __name__ == '__main__':
-    ########################## predict a bunch of files
-    from nnunetv2.paths import nnUNet_results, nnUNet_raw
-
-    predictor = nnUNetPredictor(
-        tile_step_size=0.5,
-        use_gaussian=True,
-        use_mirroring=True,
-        perform_everything_on_device=True,
-        device=torch.device('cuda', 0),
-        verbose=False,
-        verbose_preprocessing=False,
-        allow_tqdm=True
-    )
-    predictor.initialize_from_trained_model_folder(
-        join(nnUNet_results, 'Dataset004_Hippocampus/nnUNetTrainer_5epochs__nnUNetPlans__3d_fullres'),
-        use_folds=(0,),
-        checkpoint_name='checkpoint_final.pth',
-    )
-    # predictor.predict_from_files(join(nnUNet_raw, 'Dataset003_Liver/imagesTs'),
-    #                              join(nnUNet_raw, 'Dataset003_Liver/imagesTs_predlowres'),
-    #                              save_probabilities=False, overwrite=False,
-    #                              num_processes_preprocessing=2, num_processes_segmentation_export=2,
-    #                              folder_with_segs_from_prev_stage=None, num_parts=1, part_id=0)
-    #
-    # # predict a numpy array
-    # from nnunetv2.imageio.simpleitk_reader_writer import SimpleITKIO
-    #
-    # img, props = SimpleITKIO().read_images([join(nnUNet_raw, 'Dataset003_Liver/imagesTr/liver_63_0000.nii.gz')])
-    # ret = predictor.predict_single_npy_array(img, props, None, None, False)
-    #
-    # iterator = predictor.get_data_iterator_from_raw_npy_data([img], None, [props], None, 1)
-    # ret = predictor.predict_from_data_iterator(iterator, False, 1)
-
-    ret = predictor.predict_from_files_sequential(
-        [['/media/isensee/raw_data/nnUNet_raw/Dataset004_Hippocampus/imagesTs/hippocampus_002_0000.nii.gz'], ['/media/isensee/raw_data/nnUNet_raw/Dataset004_Hippocampus/imagesTs/hippocampus_005_0000.nii.gz']],
-        '/home/isensee/temp/tmp', False, True, None
-    )
-
-=======
 # Re-export for backward compatibility
-__all__ = ['nnUNetPredictor', 'predict_entry_point_modelfolder', 'predict_entry_point', '_getDefaultValue']
->>>>>>> 4a09cea8
+__all__ = ['nnUNetPredictor', 'predict_entry_point_modelfolder', 'predict_entry_point', '_getDefaultValue']