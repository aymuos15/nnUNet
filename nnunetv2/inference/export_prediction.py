<<<<<<< HEAD
from typing import Union, List

import numpy as np
import torch
from acvl_utils.cropping_and_padding.bounding_boxes import insert_crop_into_image
from batchgenerators.utilities.file_and_folder_operations import load_json, save_pickle

from nnunetv2.experiment_planning.config.defaults import DEFAULT_NUM_PROCESSES
from nnunetv2.training.dataloading.nnunet_dataset import nnUNetDatasetBlosc2
from nnunetv2.utilities.label_handling.label_handling import LabelManager
from nnunetv2.utilities.plans_handling.plans_handler import PlansManager, ConfigurationManager


def convert_predicted_logits_to_segmentation_with_correct_shape(predicted_logits: Union[torch.Tensor, np.ndarray],
                                                                plans_manager: PlansManager,
                                                                configuration_manager: ConfigurationManager,
                                                                label_manager: LabelManager,
                                                                properties_dict: dict,
                                                                return_probabilities: bool = False,
                                                                num_threads_torch: int = DEFAULT_NUM_PROCESSES):
    old_threads = torch.get_num_threads()
    torch.set_num_threads(num_threads_torch)

    # resample to original shape
    spacing_transposed = [properties_dict['spacing'][i] for i in plans_manager.transpose_forward]
    current_spacing = configuration_manager.spacing if \
        len(configuration_manager.spacing) == \
        len(properties_dict['shape_after_cropping_and_before_resampling']) else \
        [spacing_transposed[0], *configuration_manager.spacing]
    predicted_logits = configuration_manager.resampling_fn_probabilities(predicted_logits,
                                            properties_dict['shape_after_cropping_and_before_resampling'],
                                            current_spacing,
                                            [properties_dict['spacing'][i] for i in plans_manager.transpose_forward])
    # return value of resampling_fn_probabilities can be ndarray or Tensor but that does not matter because
    # apply_inference_nonlin will convert to torch
    if not return_probabilities:
        # this has a faster computation path becasue we can skip the softmax in regular (not region based) trainig
        segmentation = label_manager.convert_logits_to_segmentation(predicted_logits)
    else:
        predicted_probabilities = label_manager.apply_inference_nonlin(predicted_logits)
        segmentation = label_manager.convert_probabilities_to_segmentation(predicted_probabilities)
    del predicted_logits

    # put segmentation in bbox (revert cropping)
    segmentation_reverted_cropping = np.zeros(properties_dict['shape_before_cropping'],
                                              dtype=np.uint8 if len(label_manager.foreground_labels) < 255 else np.uint16)
    segmentation_reverted_cropping = insert_crop_into_image(segmentation_reverted_cropping, segmentation, properties_dict['bbox_used_for_cropping'])
    del segmentation

    # segmentation may be torch.Tensor but we continue with numpy
    if isinstance(segmentation_reverted_cropping, torch.Tensor):
        segmentation_reverted_cropping = segmentation_reverted_cropping.cpu().numpy()

    # revert transpose
    segmentation_reverted_cropping = segmentation_reverted_cropping.transpose(plans_manager.transpose_backward)
    if return_probabilities:
        # revert cropping
        predicted_probabilities = label_manager.revert_cropping_on_probabilities(predicted_probabilities,
                                                                                 properties_dict[
                                                                                     'bbox_used_for_cropping'],
                                                                                 properties_dict[
                                                                                     'shape_before_cropping'])
        predicted_probabilities = predicted_probabilities.cpu().numpy()
        # revert transpose
        predicted_probabilities = predicted_probabilities.transpose([0] + [i + 1 for i in
                                                                           plans_manager.transpose_backward])
        torch.set_num_threads(old_threads)
        return segmentation_reverted_cropping, predicted_probabilities
    else:
        torch.set_num_threads(old_threads)
        return segmentation_reverted_cropping


def export_prediction_from_logits(predicted_array_or_file: Union[np.ndarray, torch.Tensor], properties_dict: dict,
                                  configuration_manager: ConfigurationManager,
                                  plans_manager: PlansManager,
                                  dataset_json_dict_or_file: Union[dict, str], output_file_truncated: str,
                                  save_probabilities: bool = False,
                                  num_threads_torch: int = DEFAULT_NUM_PROCESSES):
    # if isinstance(predicted_array_or_file, str):
    #     tmp = deepcopy(predicted_array_or_file)
    #     if predicted_array_or_file.endswith('.npy'):
    #         predicted_array_or_file = np.load(predicted_array_or_file)
    #     elif predicted_array_or_file.endswith('.npz'):
    #         predicted_array_or_file = np.load(predicted_array_or_file)['softmax']
    #     os.remove(tmp)

    if isinstance(dataset_json_dict_or_file, str):
        dataset_json_dict_or_file = load_json(dataset_json_dict_or_file)

    label_manager = plans_manager.get_label_manager(dataset_json_dict_or_file)
    ret = convert_predicted_logits_to_segmentation_with_correct_shape(
        predicted_array_or_file, plans_manager, configuration_manager, label_manager, properties_dict,
        return_probabilities=save_probabilities, num_threads_torch=num_threads_torch
    )
    del predicted_array_or_file

    # save
    if save_probabilities:
        segmentation_final, probabilities_final = ret
        np.savez_compressed(output_file_truncated + '.npz', probabilities=probabilities_final)
        save_pickle(properties_dict, output_file_truncated + '.pkl')
        del probabilities_final, ret
    else:
        segmentation_final = ret
        del ret

    rw = plans_manager.image_reader_writer_class()
    rw.write_seg(segmentation_final, output_file_truncated + dataset_json_dict_or_file['file_ending'],
                 properties_dict)


def resample_and_save(predicted: Union[torch.Tensor, np.ndarray], target_shape: List[int], output_file: str,
                      plans_manager: PlansManager, configuration_manager: ConfigurationManager, properties_dict: dict,
                      dataset_json_dict_or_file: Union[dict, str], num_threads_torch: int = DEFAULT_NUM_PROCESSES,
                      dataset_class=None) \
        -> None:

    old_threads = torch.get_num_threads()
    torch.set_num_threads(num_threads_torch)

    if isinstance(dataset_json_dict_or_file, str):
        dataset_json_dict_or_file = load_json(dataset_json_dict_or_file)

    spacing_transposed = [properties_dict['spacing'][i] for i in plans_manager.transpose_forward]
    # resample to original shape
    current_spacing = configuration_manager.spacing if \
        len(configuration_manager.spacing) == len(properties_dict['shape_after_cropping_and_before_resampling']) else \
        [spacing_transposed[0], *configuration_manager.spacing]
    target_spacing = configuration_manager.spacing if len(configuration_manager.spacing) == \
        len(properties_dict['shape_after_cropping_and_before_resampling']) else \
        [spacing_transposed[0], *configuration_manager.spacing]
    predicted_array_or_file = configuration_manager.resampling_fn_probabilities(predicted,
                                                                                target_shape,
                                                                                current_spacing,
                                                                                target_spacing)

    # create segmentation (argmax, regions, etc)
    label_manager = plans_manager.get_label_manager(dataset_json_dict_or_file)
    segmentation = label_manager.convert_logits_to_segmentation(predicted_array_or_file)
    # segmentation may be torch.Tensor but we continue with numpy
    if isinstance(segmentation, torch.Tensor):
        segmentation = segmentation.cpu().numpy()

    if dataset_class is None:
        nnUNetDatasetBlosc2.save_seg(segmentation.astype(dtype=np.uint8 if len(label_manager.foreground_labels) < 255 else np.uint16), output_file)
    else:
        dataset_class.save_seg(segmentation.astype(dtype=np.uint8 if len(label_manager.foreground_labels) < 255 else np.uint16), output_file)
    torch.set_num_threads(old_threads)
=======
# Backward compatibility for export_prediction module
from .predictor.postprocessing.export_prediction import *
>>>>>>> 4a09cea8
<|MERGE_RESOLUTION|>--- conflicted
+++ resolved
@@ -1,154 +1,2 @@
-<<<<<<< HEAD
-from typing import Union, List
-
-import numpy as np
-import torch
-from acvl_utils.cropping_and_padding.bounding_boxes import insert_crop_into_image
-from batchgenerators.utilities.file_and_folder_operations import load_json, save_pickle
-
-from nnunetv2.experiment_planning.config.defaults import DEFAULT_NUM_PROCESSES
-from nnunetv2.training.dataloading.nnunet_dataset import nnUNetDatasetBlosc2
-from nnunetv2.utilities.label_handling.label_handling import LabelManager
-from nnunetv2.utilities.plans_handling.plans_handler import PlansManager, ConfigurationManager
-
-
-def convert_predicted_logits_to_segmentation_with_correct_shape(predicted_logits: Union[torch.Tensor, np.ndarray],
-                                                                plans_manager: PlansManager,
-                                                                configuration_manager: ConfigurationManager,
-                                                                label_manager: LabelManager,
-                                                                properties_dict: dict,
-                                                                return_probabilities: bool = False,
-                                                                num_threads_torch: int = DEFAULT_NUM_PROCESSES):
-    old_threads = torch.get_num_threads()
-    torch.set_num_threads(num_threads_torch)
-
-    # resample to original shape
-    spacing_transposed = [properties_dict['spacing'][i] for i in plans_manager.transpose_forward]
-    current_spacing = configuration_manager.spacing if \
-        len(configuration_manager.spacing) == \
-        len(properties_dict['shape_after_cropping_and_before_resampling']) else \
-        [spacing_transposed[0], *configuration_manager.spacing]
-    predicted_logits = configuration_manager.resampling_fn_probabilities(predicted_logits,
-                                            properties_dict['shape_after_cropping_and_before_resampling'],
-                                            current_spacing,
-                                            [properties_dict['spacing'][i] for i in plans_manager.transpose_forward])
-    # return value of resampling_fn_probabilities can be ndarray or Tensor but that does not matter because
-    # apply_inference_nonlin will convert to torch
-    if not return_probabilities:
-        # this has a faster computation path becasue we can skip the softmax in regular (not region based) trainig
-        segmentation = label_manager.convert_logits_to_segmentation(predicted_logits)
-    else:
-        predicted_probabilities = label_manager.apply_inference_nonlin(predicted_logits)
-        segmentation = label_manager.convert_probabilities_to_segmentation(predicted_probabilities)
-    del predicted_logits
-
-    # put segmentation in bbox (revert cropping)
-    segmentation_reverted_cropping = np.zeros(properties_dict['shape_before_cropping'],
-                                              dtype=np.uint8 if len(label_manager.foreground_labels) < 255 else np.uint16)
-    segmentation_reverted_cropping = insert_crop_into_image(segmentation_reverted_cropping, segmentation, properties_dict['bbox_used_for_cropping'])
-    del segmentation
-
-    # segmentation may be torch.Tensor but we continue with numpy
-    if isinstance(segmentation_reverted_cropping, torch.Tensor):
-        segmentation_reverted_cropping = segmentation_reverted_cropping.cpu().numpy()
-
-    # revert transpose
-    segmentation_reverted_cropping = segmentation_reverted_cropping.transpose(plans_manager.transpose_backward)
-    if return_probabilities:
-        # revert cropping
-        predicted_probabilities = label_manager.revert_cropping_on_probabilities(predicted_probabilities,
-                                                                                 properties_dict[
-                                                                                     'bbox_used_for_cropping'],
-                                                                                 properties_dict[
-                                                                                     'shape_before_cropping'])
-        predicted_probabilities = predicted_probabilities.cpu().numpy()
-        # revert transpose
-        predicted_probabilities = predicted_probabilities.transpose([0] + [i + 1 for i in
-                                                                           plans_manager.transpose_backward])
-        torch.set_num_threads(old_threads)
-        return segmentation_reverted_cropping, predicted_probabilities
-    else:
-        torch.set_num_threads(old_threads)
-        return segmentation_reverted_cropping
-
-
-def export_prediction_from_logits(predicted_array_or_file: Union[np.ndarray, torch.Tensor], properties_dict: dict,
-                                  configuration_manager: ConfigurationManager,
-                                  plans_manager: PlansManager,
-                                  dataset_json_dict_or_file: Union[dict, str], output_file_truncated: str,
-                                  save_probabilities: bool = False,
-                                  num_threads_torch: int = DEFAULT_NUM_PROCESSES):
-    # if isinstance(predicted_array_or_file, str):
-    #     tmp = deepcopy(predicted_array_or_file)
-    #     if predicted_array_or_file.endswith('.npy'):
-    #         predicted_array_or_file = np.load(predicted_array_or_file)
-    #     elif predicted_array_or_file.endswith('.npz'):
-    #         predicted_array_or_file = np.load(predicted_array_or_file)['softmax']
-    #     os.remove(tmp)
-
-    if isinstance(dataset_json_dict_or_file, str):
-        dataset_json_dict_or_file = load_json(dataset_json_dict_or_file)
-
-    label_manager = plans_manager.get_label_manager(dataset_json_dict_or_file)
-    ret = convert_predicted_logits_to_segmentation_with_correct_shape(
-        predicted_array_or_file, plans_manager, configuration_manager, label_manager, properties_dict,
-        return_probabilities=save_probabilities, num_threads_torch=num_threads_torch
-    )
-    del predicted_array_or_file
-
-    # save
-    if save_probabilities:
-        segmentation_final, probabilities_final = ret
-        np.savez_compressed(output_file_truncated + '.npz', probabilities=probabilities_final)
-        save_pickle(properties_dict, output_file_truncated + '.pkl')
-        del probabilities_final, ret
-    else:
-        segmentation_final = ret
-        del ret
-
-    rw = plans_manager.image_reader_writer_class()
-    rw.write_seg(segmentation_final, output_file_truncated + dataset_json_dict_or_file['file_ending'],
-                 properties_dict)
-
-
-def resample_and_save(predicted: Union[torch.Tensor, np.ndarray], target_shape: List[int], output_file: str,
-                      plans_manager: PlansManager, configuration_manager: ConfigurationManager, properties_dict: dict,
-                      dataset_json_dict_or_file: Union[dict, str], num_threads_torch: int = DEFAULT_NUM_PROCESSES,
-                      dataset_class=None) \
-        -> None:
-
-    old_threads = torch.get_num_threads()
-    torch.set_num_threads(num_threads_torch)
-
-    if isinstance(dataset_json_dict_or_file, str):
-        dataset_json_dict_or_file = load_json(dataset_json_dict_or_file)
-
-    spacing_transposed = [properties_dict['spacing'][i] for i in plans_manager.transpose_forward]
-    # resample to original shape
-    current_spacing = configuration_manager.spacing if \
-        len(configuration_manager.spacing) == len(properties_dict['shape_after_cropping_and_before_resampling']) else \
-        [spacing_transposed[0], *configuration_manager.spacing]
-    target_spacing = configuration_manager.spacing if len(configuration_manager.spacing) == \
-        len(properties_dict['shape_after_cropping_and_before_resampling']) else \
-        [spacing_transposed[0], *configuration_manager.spacing]
-    predicted_array_or_file = configuration_manager.resampling_fn_probabilities(predicted,
-                                                                                target_shape,
-                                                                                current_spacing,
-                                                                                target_spacing)
-
-    # create segmentation (argmax, regions, etc)
-    label_manager = plans_manager.get_label_manager(dataset_json_dict_or_file)
-    segmentation = label_manager.convert_logits_to_segmentation(predicted_array_or_file)
-    # segmentation may be torch.Tensor but we continue with numpy
-    if isinstance(segmentation, torch.Tensor):
-        segmentation = segmentation.cpu().numpy()
-
-    if dataset_class is None:
-        nnUNetDatasetBlosc2.save_seg(segmentation.astype(dtype=np.uint8 if len(label_manager.foreground_labels) < 255 else np.uint16), output_file)
-    else:
-        dataset_class.save_seg(segmentation.astype(dtype=np.uint8 if len(label_manager.foreground_labels) < 255 else np.uint16), output_file)
-    torch.set_num_threads(old_threads)
-=======
 # Backward compatibility for export_prediction module
-from .predictor.postprocessing.export_prediction import *
->>>>>>> 4a09cea8
+from .predictor.postprocessing.export_prediction import *